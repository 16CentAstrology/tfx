# Lint as: python2, python3
# Copyright 2019 Google LLC. All Rights Reserved.
#
# Licensed under the Apache License, Version 2.0 (the "License");
# you may not use this file except in compliance with the License.
# You may obtain a copy of the License at
#
#     http://www.apache.org/licenses/LICENSE-2.0
#
# Unless required by applicable law or agreed to in writing, software
# distributed under the License is distributed on an "AS IS" BASIS,
# WITHOUT WARRANTIES OR CONDITIONS OF ANY KIND, either express or implied.
# See the License for the specific language governing permissions and
# limitations under the License.
"""Tests for tfx.components.transform.component."""

from __future__ import absolute_import
from __future__ import division
from __future__ import print_function

from typing import Text
import tensorflow as tf
from tfx.components.transform import component
from tfx.orchestration import data_types
from tfx.proto import transform_pb2
from tfx.types import artifact_utils
from tfx.types import channel_utils
from tfx.types import standard_artifacts
from google.protobuf import json_format


class ComponentTest(tf.test.TestCase):

  def setUp(self):
    super(ComponentTest, self).setUp()
    examples_artifact = standard_artifacts.Examples()
    examples_artifact.split_names = artifact_utils.encode_split_names(
        ['train', 'eval'])
    self.examples = channel_utils.as_channel([examples_artifact])
    self.schema = channel_utils.as_channel(
        [standard_artifacts.Schema()])

  def _verify_outputs(self, transform, materialize=True):
    self.assertEqual(standard_artifacts.TransformGraph.TYPE_NAME,
                     transform.outputs['transform_graph'].type_name)
    if materialize:
      self.assertEqual(standard_artifacts.Examples.TYPE_NAME,
                       transform.outputs['transformed_examples'].type_name)
    else:
      self.assertNotIn('transformed_examples', transform.outputs.keys())

  def testConstructFromModuleFile(self):
    module_file = '/path/to/preprocessing.py'
    transform = component.Transform(
        examples=self.examples,
        schema=self.schema,
        module_file=module_file,
    )
    self._verify_outputs(transform)
    self.assertEqual(module_file, transform.exec_properties['module_file'])

  def testConstructWithParameter(self):
    module_file = data_types.RuntimeParameter(name='module-file', ptype=Text)
    transform = component.Transform(
        examples=self.examples,
        schema=self.schema,
        module_file=module_file,
    )
    self._verify_outputs(transform)
    self.assertJsonEqual(
        str(module_file), str(transform.exec_properties['module_file']))

  def testConstructFromPreprocessingFn(self):
    preprocessing_fn = 'path.to.my_preprocessing_fn'
    transform = component.Transform(
        examples=self.examples,
        schema=self.schema,
        preprocessing_fn=preprocessing_fn,
    )
    self._verify_outputs(transform)
    self.assertEqual(preprocessing_fn,
                     transform.exec_properties['preprocessing_fn'])

  def testConstructWithMaterializationDisabled(self):
    transform = component.Transform(
        examples=self.examples,
        schema=self.schema,
        preprocessing_fn='my_preprocessing_fn',
        materialize=False)
    self._verify_outputs(transform, materialize=False)

  def testConstructMissingUserModule(self):
    with self.assertRaises(ValueError):
      _ = component.Transform(
          examples=self.examples,
          schema=self.schema,
      )

  def testConstructDuplicateUserModule(self):
    with self.assertRaises(ValueError):
      _ = component.Transform(
          examples=self.examples,
          schema=self.schema,
          module_file='/path/to/preprocessing.py',
          preprocessing_fn='path.to.my_preprocessing_fn',
      )

<<<<<<< HEAD
  def testConstructWithSplitsConfig(self):
    splits_config = transform_pb2.SplitsConfig(analyze_splits=['train'],
                                               transform_splits=['eval'])
    module_file = '/path/to/preprocessing.py'
    transform = component.Transform(
        examples=self.examples,
        schema=self.schema,
        module_file=module_file,
        splits_config=splits_config,
    )
    self._verify_outputs(transform)
    self.assertEqual(
        json_format.MessageToJson(splits_config,
                                  preserving_proto_field_name=True),
        transform.exec_properties['splits_config'])

=======
  def testConstructWithMaterializationDisabledButOutputExamples(self):
    with self.assertRaises(ValueError):
      _ = component.Transform(
          examples=self.examples,
          schema=self.schema,
          preprocessing_fn='my_preprocessing_fn',
          materialize=False,
          transformed_examples=channel_utils.as_channel(
              [standard_artifacts.Examples()]))
>>>>>>> 92e5f266

if __name__ == '__main__':
  tf.test.main()<|MERGE_RESOLUTION|>--- conflicted
+++ resolved
@@ -105,7 +105,6 @@
           preprocessing_fn='path.to.my_preprocessing_fn',
       )
 
-<<<<<<< HEAD
   def testConstructWithSplitsConfig(self):
     splits_config = transform_pb2.SplitsConfig(analyze_splits=['train'],
                                                transform_splits=['eval'])
@@ -122,7 +121,6 @@
                                   preserving_proto_field_name=True),
         transform.exec_properties['splits_config'])
 
-=======
   def testConstructWithMaterializationDisabledButOutputExamples(self):
     with self.assertRaises(ValueError):
       _ = component.Transform(
@@ -132,7 +130,7 @@
           materialize=False,
           transformed_examples=channel_utils.as_channel(
               [standard_artifacts.Examples()]))
->>>>>>> 92e5f266
+
 
 if __name__ == '__main__':
   tf.test.main()